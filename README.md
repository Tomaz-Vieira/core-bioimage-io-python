--- conflicted
+++ resolved
@@ -8,42 +8,25 @@
 
 The `bioimageio.core` package can be installed from conda-forge via
 
-<<<<<<< HEAD
 ```console
 conda install -c conda-forge bioimageio.core
 ```
 
 If you do not install any additional deep learning libraries, you will only be able to use general convenience
 functionality, but not any functionality for model prediction.
-=======
-```
-conda install -c conda-forge bioimageio.core
-```
-
-if you don't install any additional deep learning libraries, you will only be able to use general convenience functionality, but not any functionality for model prediction.
->>>>>>> 225a7d27
 To install additional deep learning libraries use:
 
 * Pytorch/Torchscript:
 
-<<<<<<< HEAD
   CPU installation (if you don't have an nvidia graphics card):
 
   ```console
-=======
-  ```bash
-  # cpu installation (if you don't have an nvidia graphics card)
->>>>>>> 225a7d27
   conda install -c pytorch -c conda-forge bioimageio.core pytorch torchvision cpuonly
   ```
 
   GPU installation (for cuda 11.6, please choose the appropriate cuda version for your system):
 
-<<<<<<< HEAD
   ```console
-=======
-  # gpu installation (for cuda 11.6, please choose the appropriate cuda version for your system)
->>>>>>> 225a7d27
   conda install -c pytorch -c nvidia -c conda-forge bioimageio.core pytorch torchvision pytorch-cuda=11.6
   ```
 
@@ -51,27 +34,17 @@
 
 * Tensorflow
 
-<<<<<<< HEAD
   Currently only CPU version supported
 
   ```console
-=======
-  ```bash
-  # currently only cpu version supported
->>>>>>> 225a7d27
   conda install -c conda-forge bioimageio.core tensorflow
   ```
 
 * ONNXRuntime
 
-<<<<<<< HEAD
   Currently only cpu version supported
 
   ```console
-=======
-  ```bash
-  # currently only cpu version supported
->>>>>>> 225a7d27
   conda install -c conda-forge bioimageio.core onnxruntime
   ```
 
@@ -79,11 +52,7 @@
 
 The package is also available via pip:
 
-<<<<<<< HEAD
 ```console
-=======
-```
->>>>>>> 225a7d27
 pip install bioimageio.core
 ```
 
@@ -91,11 +60,7 @@
 
 To set up a development conda environment run the following commands:
 
-<<<<<<< HEAD
 ```console
-=======
-```
->>>>>>> 225a7d27
 conda env create -f dev/environment-base.yaml
 conda activate bio-core-dev
 pip install -e . --no-deps
@@ -105,7 +70,6 @@
 
 ## 🏞 Environment variables
 
-<<<<<<< HEAD
 | Name | Default | Description |
 |---|---|---|
 | BIOIMAGEIO_USE_CACHE | "true" | Enables simple URL to file cache. possible, case-insensitive, positive values are:
@@ -120,51 +84,30 @@
 You can list all the available commands via:
 
 ```console
-=======
-`bioimageio.core` installs a command line interface for testing models and other functionality. You can list all the available commands via:
-
-```
->>>>>>> 225a7d27
 bioimageio
 ```
 
 Check that a model adheres to the model spec:
 
-<<<<<<< HEAD
 ```console
-=======
-```
->>>>>>> 225a7d27
 bioimageio validate <MODEL>
 ```
 
 Test a model (including prediction for the test input):
 
-<<<<<<< HEAD
 ```console
-=======
-```
->>>>>>> 225a7d27
 bioimageio test-model <MODEL>
 ```
 
 Run prediction for an image stored on disc:
 
-<<<<<<< HEAD
 ```console
-=======
-```
->>>>>>> 225a7d27
 bioimageio predict-image <MODEL> --inputs <INPUT> --outputs <OUTPUT>
 ```
 
 Run prediction for multiple images stored on disc:
 
-<<<<<<< HEAD
 ```console
-=======
-```
->>>>>>> 225a7d27
 bioimagei predict-images -m <MODEL> -i <INPUT_PATTERN> - o <OUTPUT_FOLDER>
 ```
 
@@ -181,14 +124,10 @@
 
 ## Model Specification
 
-<<<<<<< HEAD
-The model specification and its validation tools can be found at <https://github.com/bioimage-io/spec-bioimage-io>.
-=======
 The model specification and its validation tools can be found at <https://github.com/bioimage-io/spec-bioimage-io>.
 
 ## Changelog
 
 ### 0.5.10
 
-* [Fix critical bug in predict with tiling](https://github.com/bioimage-io/core-bioimage-io-python/pull/359)
->>>>>>> 225a7d27
+* [Fix critical bug in predict with tiling](https://github.com/bioimage-io/core-bioimage-io-python/pull/359)